use serde::{
    de::{self, DeserializeSeed, IntoDeserializer, MapAccess, SeqAccess, Visitor},
    forward_to_deserialize_any, Deserialize,
};
use std::collections::{BTreeMap, VecDeque};

mod error;

pub use error::Error;

// Copied from serde_urlencoded and modified
macro_rules! forward_parsed_value {
    ($($ty:ident => $method:ident,)*) => {
        $(
            fn $method<V>(self, visitor: V) -> Result<V::Value, Self::Error>
                where V: de::Visitor<'de>
            {
<<<<<<< HEAD
                match self.next_unit()?.as_str().parse::<$ty>() {
=======
                let values = self.current_values()?;
                let value = values.pop_front().ok_or(Error::MissingValue)?;

                if values.is_empty() {
                    let key = self.current_key()?;
                    self.key_values
                        .remove(&key)
                        .ok_or_else(|| Error::RemoveKeyFailed(key))?;
                    self.in_sequence = false;
                }

                match value.as_str().parse::<$ty>() {
>>>>>>> cc9fbc5b
                    Ok(val) => val.into_deserializer().$method(visitor),
                    Err(e) => Err(de::Error::custom(e))
                }
            }
        )*
    }
}

#[derive(Debug)]
pub struct Deserializer {
    key_values: BTreeMap<String, VecDeque<String>>,
    in_map: bool,
    in_sequence: bool,
}

impl Deserializer {
    pub fn from_key_values(input: Vec<(String, String)>) -> Self {
        let mut key_values = BTreeMap::<_, VecDeque<String>>::new();

        for (k, v) in input {
            key_values.entry(k).or_default().push_back(v);
        }

        Self {
            key_values,
            in_map: false,
            in_sequence: false,
        }
    }

    /// Return the next key to be read by the visitor.
    fn current_key(&self) -> Result<String, Error> {
        // TODO: could maybe avoid the clone here if we fiddle with deserializer lifetimes
        self.key_values
            .keys()
            .next()
            .cloned()
            .ok_or(Error::MissingKey)
    }

    fn current_values(&mut self) -> Result<&mut VecDeque<String>, Error> {
        self.key_values
            .values_mut()
            .next()
            .ok_or(Error::MissingValues)
    }

    fn next_unit(&mut self) -> Result<String, Error> {
        let values = self.current_values()?;
        let value = values.pop_front().ok_or(Error::MissingValue)?;

        if values.is_empty() {
            let key = self.current_key()?;
            self.key_values
                .remove(&key)
                .ok_or_else(|| Error::RemoveKeyFailed(key))?;
            self.in_sequence = false;
        }

        Ok(value)
    }
}

#[cfg(feature = "from_str")]
pub fn from_str<'a, T>(s: &str) -> Result<T, Error>
where
    T: Deserialize<'a>,
{
    from_key_values(serde_urlencoded::from_str(s)?)
}

pub fn from_key_values<'a, T>(key_values: Vec<(String, String)>) -> Result<T, Error>
where
    T: Deserialize<'a>,
{
    let mut deserializer = Deserializer::from_key_values(key_values);
    let t = T::deserialize(&mut deserializer)?;
    if deserializer.key_values.is_empty() {
        Ok(t)
    } else {
        Err(Error::TrailingValues)
    }
}

impl<'de, 'a> MapAccess<'de> for &'a mut Deserializer {
    type Error = Error;

    fn next_key_seed<K>(&mut self, seed: K) -> Result<Option<K::Value>, Error>
    where
        K: DeserializeSeed<'de>,
    {
        if self.key_values.is_empty() {
            Ok(None)
        } else {
            seed.deserialize(&mut **self).map(Some)
        }
    }

    fn next_value_seed<V>(&mut self, seed: V) -> Result<V::Value, Error>
    where
        V: DeserializeSeed<'de>,
    {
        seed.deserialize(&mut **self)
    }
}

impl<'de, 'a> SeqAccess<'de> for &'a mut Deserializer {
    type Error = Error;

    fn next_element_seed<T>(&mut self, seed: T) -> Result<Option<T::Value>, Error>
    where
        T: DeserializeSeed<'de>,
    {
        if !self.in_sequence {
            Ok(None)
        } else {
            seed.deserialize(&mut **self).map(Some)
        }
    }
}

impl<'de, 'a> de::Deserializer<'de> for &'a mut Deserializer {
    type Error = Error;

    fn deserialize_any<V>(self, visitor: V) -> Result<V::Value, Self::Error>
    where
        V: Visitor<'de>,
    {
        self.deserialize_string(visitor)
    }

    fn deserialize_struct<V>(
        self,
        _name: &'static str,
        _fields: &'static [&'static str],
        visitor: V,
    ) -> Result<V::Value, Self::Error>
    where
        V: Visitor<'de>,
    {
        self.deserialize_map(visitor)
    }

    fn deserialize_map<V>(mut self, visitor: V) -> Result<V::Value, Self::Error>
    where
        V: Visitor<'de>,
    {
        if self.in_map {
            return Err(Error::ForbiddenNestedMap);
        }

        self.in_map = true;
        let result = visitor.visit_map(&mut self)?;
        self.in_map = false;

        Ok(result)
    }

    fn deserialize_identifier<V>(self, visitor: V) -> Result<V::Value, Self::Error>
    where
        V: Visitor<'de>,
    {
        let key = self.current_key()?;
        visitor.visit_string(key)
    }

    fn deserialize_seq<V>(mut self, visitor: V) -> Result<V::Value, Self::Error>
    where
        V: Visitor<'de>,
    {
        // Disallow sequences within sequences for simplicity.
        if self.in_sequence {
            return Err(Error::ForbiddenNestedSequence);
        }

        self.in_sequence = true;
        let result = visitor.visit_seq(&mut self)?;

        // The `in_sequence` bool should be switched off after reading all elements.
        if self.in_sequence {
            return Err(Error::SequenceNotConsumed);
        }

        Ok(result)
    }

    fn deserialize_string<V>(self, visitor: V) -> Result<V::Value, Self::Error>
    where
        V: Visitor<'de>,
    {
        let value = self.next_unit()?;
        visitor.visit_string(value)
    }

    fn deserialize_option<V>(self, visitor: V) -> Result<V::Value, Self::Error>
    where
        V: Visitor<'de>,
    {
        if !self.in_map {
            return Err(Error::ForbiddenTopLevelOption);
        }
        visitor.visit_some(self)
    }

<<<<<<< HEAD
    fn deserialize_enum<V>(
        self,
        _name: &'static str,
        _variants: &'static [&'static str],
        visitor: V,
    ) -> Result<V::Value, Self::Error>
    where
        V: de::Visitor<'de>,
    {
        let value = self.next_unit()?;
        visitor.visit_enum(EnumAccess(value))
    }

=======
>>>>>>> cc9fbc5b
    forward_to_deserialize_any! {
        char str
        bytes byte_buf unit unit_struct newtype_struct tuple
        tuple_struct ignored_any
    }

    forward_parsed_value! {
        bool => deserialize_bool,
        u8 => deserialize_u8,
        u16 => deserialize_u16,
        u32 => deserialize_u32,
        u64 => deserialize_u64,
        i8 => deserialize_i8,
        i16 => deserialize_i16,
        i32 => deserialize_i32,
        i64 => deserialize_i64,
        f32 => deserialize_f32,
        f64 => deserialize_f64,
    }
}

struct EnumAccess(String);

impl<'de, 'a> de::EnumAccess<'de> for EnumAccess {
    type Error = Error;
    type Variant = UnitOnlyVariantAccess;

    fn variant_seed<V>(self, seed: V) -> Result<(V::Value, Self::Variant), Self::Error>
    where
        V: de::DeserializeSeed<'de>,
    {
        let variant = seed.deserialize::<de::value::StringDeserializer<Self::Error>>(
            self.0.into_deserializer(),
        )?;
        Ok((variant, UnitOnlyVariantAccess))
    }
}

struct UnitOnlyVariantAccess;

impl<'de, 'a> de::VariantAccess<'de> for UnitOnlyVariantAccess {
    type Error = Error;

    fn unit_variant(self) -> Result<(), Self::Error> {
        Ok(())
    }

    fn newtype_variant_seed<T>(self, _seed: T) -> Result<T::Value, Self::Error>
    where
        T: de::DeserializeSeed<'de>,
    {
        Err(Error::ExpectedUnitVariant)
    }

    fn tuple_variant<V>(self, _len: usize, _visitor: V) -> Result<V::Value, Self::Error>
    where
        V: de::Visitor<'de>,
    {
        Err(Error::ExpectedUnitVariant)
    }

    fn struct_variant<V>(
        self,
        _fields: &'static [&'static str],
        _visitor: V,
    ) -> Result<V::Value, Self::Error>
    where
        V: de::Visitor<'de>,
    {
        Err(Error::ExpectedUnitVariant)
    }

    forward_parsed_value! {
        bool => deserialize_bool,
        u8 => deserialize_u8,
        u16 => deserialize_u16,
        u32 => deserialize_u32,
        u64 => deserialize_u64,
        i8 => deserialize_i8,
        i16 => deserialize_i16,
        i32 => deserialize_i32,
        i64 => deserialize_i64,
        f32 => deserialize_f32,
        f64 => deserialize_f64,
    }
}

#[cfg(test)]
mod test {
    use std::cmp::{Eq, Ord, PartialEq, PartialOrd};

    use super::*;
    use serde::Deserialize;

    fn string_vec(v: &[u64]) -> Vec<String> {
        v.into_iter().map(|v| v.to_string()).collect()
    }

    #[test]
    fn single_array() {
        #[derive(Debug, Deserialize)]
        pub struct IdVec {
            id: Vec<String>,
        }

        let q = "id=1&id=2&id=3";
        let ids: IdVec = from_str(q).unwrap();

        assert_eq!(ids.id, string_vec(&[1, 2, 3]));
    }

    #[test]
    fn no_nested_map() {
        #[derive(Debug, Deserialize)]
        pub struct L1 {
            #[allow(dead_code)]
            y: Vec<String>,
        }

        #[derive(Debug, Deserialize)]
        pub struct L2 {
            #[allow(dead_code)]
            x: Vec<L1>,
        }

        let q = "x=y=1&y=2";
        let err = from_str::<L2>(q).unwrap_err();

        assert!(matches!(err, Error::ForbiddenNestedMap));
    }

    #[test]
    fn nested_map_from_str() {
        #[derive(Debug, Deserialize)]
        #[serde(from = "String")]
        pub struct QueryVec {
            values: Vec<String>,
        }

        impl From<String> for QueryVec {
            fn from(s: String) -> Self {
                Self {
                    values: s.split(',').map(str::to_string).collect(),
                }
            }
        }

        fn flat_query_vec<'de, D>(deserializer: D) -> Result<QueryVec, D::Error>
        where
            D: serde::Deserializer<'de>,
        {
            let vec: Vec<QueryVec> = Deserialize::deserialize(deserializer)?;
            Ok(QueryVec::from(vec))
        }

        impl From<Vec<QueryVec>> for QueryVec {
            fn from(vecs: Vec<QueryVec>) -> Self {
                Self {
                    values: vecs.into_iter().flat_map(|qv| qv.values).collect(),
                }
            }
        }

        #[derive(Debug, Deserialize)]
        pub struct Example {
            x: Vec<QueryVec>,
        }

        #[derive(Debug, Deserialize)]
        pub struct FlatExample {
            #[serde(deserialize_with = "flat_query_vec")]
            x: QueryVec,
        }

        let q = "x=1,2,3&x=4,5,6,7,8&x=9";

        let v = from_str::<Example>(q).unwrap();

        assert_eq!(v.x.len(), 3);
        assert_eq!(v.x[0].values, string_vec(&[1, 2, 3]));
        assert_eq!(v.x[1].values, string_vec(&[4, 5, 6, 7, 8]));
        assert_eq!(v.x[2].values, string_vec(&[9]));

        let flat = from_str::<FlatExample>(q).unwrap();
        assert_eq!(flat.x.values, string_vec(&[1, 2, 3, 4, 5, 6, 7, 8, 9]));
    }

    #[test]
    fn option_field_deserialize_with() {
        #[derive(Debug, Deserialize)]
        pub struct Opt {
            #[serde(default, deserialize_with = "option_query_vec")]
            x: Option<Vec<u64>>,
        }

        fn option_query_vec<'de, D, T>(deserializer: D) -> Result<Option<Vec<T>>, D::Error>
        where
            D: serde::Deserializer<'de>,
            T: std::str::FromStr,
        {
            let vec: Vec<String> = Deserialize::deserialize(deserializer)?;
            if !vec.is_empty() {
                Ok(Some(
                    vec.into_iter()
                        .map(|s| T::from_str(&s).map_err(|_| ()).unwrap())
                        .collect(),
                ))
            } else {
                Ok(None)
            }
        }

        let q = "";
        let v = from_str::<Opt>(q).unwrap();
        assert_eq!(v.x, None);

        let q = "x=1&x=2";
        let v = from_str::<Opt>(q).unwrap();
        assert_eq!(v.x, Some(vec![1, 2]));
    }

    #[test]
    fn option_string() {
        #[derive(Debug, PartialEq, Deserialize)]
        pub struct Example {
            x: Option<String>,
            y: String,
            z: Option<String>,
        }

        let data = vec![
            (
                "y=5",
                Example {
                    x: None,
                    y: "5".into(),
                    z: None,
                },
            ),
            (
                "y=5&x=2",
                Example {
                    x: Some("2".into()),
                    y: "5".into(),
                    z: None,
                },
            ),
            (
                "y=1&z=2",
                Example {
                    x: None,
                    y: "1".into(),
                    z: Some("2".into()),
                },
            ),
            (
                "x=hello&y=world&z=wow",
                Example {
                    x: Some("hello".into()),
                    y: "world".into(),
                    z: Some("wow".into()),
                },
            ),
        ];

        for (query, expected) in data {
            assert_eq!(from_str::<Example>(query).unwrap(), expected);
        }

        // Missing `y`.
        from_str::<Example>("").unwrap_err();
    }

    #[test]
    fn array_and_number() {
        #[derive(Debug, Deserialize)]
        pub struct Query {
            id: Vec<String>,
            foo: u32,
        }

        let q = "id=1&id=2&foo=3";
        let ids: Query = from_str(q).unwrap();

        assert_eq!(ids.id, string_vec(&[1, 2]));
        assert_eq!(ids.foo, 3);
    }
<<<<<<< HEAD

    #[test]
    fn simple_enum() {
        #[derive(Debug, Deserialize)]
        pub struct Query {
            id: Vec<MyEnum>,
            foo: MyEnum,
        }

        #[derive(Debug, Eq, Ord, PartialEq, PartialOrd, Deserialize)]
        #[serde(rename_all = "snake_case")]
        pub enum MyEnum {
            A,
            B,
            C,
        }

        let q = "id=a&id=b&id=c&id=b&foo=c";
        let ids: Query = from_str(q).unwrap();
        assert_eq!(ids.id, vec![MyEnum::A, MyEnum::B, MyEnum::C, MyEnum::B]);
        assert_eq!(ids.foo, MyEnum::C);
    }
=======
>>>>>>> cc9fbc5b
}<|MERGE_RESOLUTION|>--- conflicted
+++ resolved
@@ -15,22 +15,7 @@
             fn $method<V>(self, visitor: V) -> Result<V::Value, Self::Error>
                 where V: de::Visitor<'de>
             {
-<<<<<<< HEAD
                 match self.next_unit()?.as_str().parse::<$ty>() {
-=======
-                let values = self.current_values()?;
-                let value = values.pop_front().ok_or(Error::MissingValue)?;
-
-                if values.is_empty() {
-                    let key = self.current_key()?;
-                    self.key_values
-                        .remove(&key)
-                        .ok_or_else(|| Error::RemoveKeyFailed(key))?;
-                    self.in_sequence = false;
-                }
-
-                match value.as_str().parse::<$ty>() {
->>>>>>> cc9fbc5b
                     Ok(val) => val.into_deserializer().$method(visitor),
                     Err(e) => Err(de::Error::custom(e))
                 }
@@ -235,7 +220,6 @@
         visitor.visit_some(self)
     }
 
-<<<<<<< HEAD
     fn deserialize_enum<V>(
         self,
         _name: &'static str,
@@ -249,8 +233,6 @@
         visitor.visit_enum(EnumAccess(value))
     }
 
-=======
->>>>>>> cc9fbc5b
     forward_to_deserialize_any! {
         char str
         bytes byte_buf unit unit_struct newtype_struct tuple
@@ -538,8 +520,6 @@
         assert_eq!(ids.id, string_vec(&[1, 2]));
         assert_eq!(ids.foo, 3);
     }
-<<<<<<< HEAD
-
     #[test]
     fn simple_enum() {
         #[derive(Debug, Deserialize)]
@@ -561,6 +541,4 @@
         assert_eq!(ids.id, vec![MyEnum::A, MyEnum::B, MyEnum::C, MyEnum::B]);
         assert_eq!(ids.foo, MyEnum::C);
     }
-=======
->>>>>>> cc9fbc5b
 }